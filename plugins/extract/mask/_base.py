--- conflicted
+++ resolved
@@ -16,11 +16,7 @@
 import cv2
 import numpy as np
 
-<<<<<<< HEAD
-from tensorflow.python.framework import errors_impl as tf_errors  # pylint:disable=no-name-in-module
-=======
 from tensorflow.python.framework import errors_impl as tf_errors
->>>>>>> f308edfa
 
 from lib.align import AlignedFace
 from lib.utils import get_backend, FaceswapError
